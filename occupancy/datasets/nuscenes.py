from functools import cached_property
import glob
import random
from typing import List, Optional, Tuple
from matplotlib import pyplot as plt
import torch
from torch.utils.data import Dataset
import os
from PIL import Image as PILImage
from torch import Tensor
from tensordict import tensorclass, MemoryMappedTensor
from nuscenes import NuScenes
import numpy as np
from torch.utils.data._utils.collate import default_collate_fn_map
import pandas as pd
import torchvision.transforms.v2.functional as TF
import warnings
import roma
from scipy.spatial.transform import Rotation as R
import torch.nn.functional as F
from occupancy import ops

warnings.filterwarnings("ignore", category=UserWarning)


@tensorclass
class NuScenesImage:
    data: Tensor
    intrinsic: Tensor
    rotation: Tensor  # w, x, y, z
    translation: Tensor
    sample_token: List[str]

    @classmethod
    def load(cls, metadata: dict) -> "NuScenesImage":
        path = metadata["filename"]
        sample_token = metadata["sample_token"]
        data = TF.pil_to_tensor(PILImage.open(path))
        data = TF.to_dtype(data, torch.float32, scale=True)
        data = TF.resize(data, size=(data.size(-2) // 2, data.size(-1) // 2), antialias=True)
        data = MemoryMappedTensor.from_tensor(data)
        rotation = MemoryMappedTensor.from_tensor(roma.quat_wxyz_to_xyzw(torch.as_tensor(metadata["rotation"])))
        translation = MemoryMappedTensor.from_tensor(torch.as_tensor(metadata["translation"]))
        intrinsic = MemoryMappedTensor.from_tensor(torch.from_numpy(np.stack(metadata["camera_intrinsic"].tolist())))
        return cls(
            data.unsqueeze(0).contiguous(memory_format=torch.channels_last),
            intrinsic.unsqueeze(0),
            rotation.unsqueeze(0),
            translation.unsqueeze(0),
            [sample_token],
            batch_size=[1],
        )

    @classmethod
    def collate_fn(cls, batch, *, collate_fn_map=None):
        return cls(
            torch.cat([b.data for b in batch], dim=0),
            torch.cat([b.intrinsic for b in batch], dim=0),
            torch.cat([b.rotation for b in batch], dim=0),
            torch.cat([b.translation for b in batch], dim=0),
            [token for b in batch for token in b.sample_token],
            batch_size=[len(batch)],
        )


_camera_to_car_plane = R.from_euler("xyz", [-90, 0, 90], degrees=True)
_camera_to_car_plane = roma.rotmat_to_unitquat(torch.from_numpy(_camera_to_car_plane.as_matrix())).double()


@tensorclass
class NuScenesPointCloud:
    location: Tensor
    attribute: Tensor
    occupancy: Tensor
    sample_token: List[str]

    def _pad_sequence(self, sequence: Tensor, max_len: int, pad_value: float = 0) -> Tensor:
        return torch.cat(
            [sequence, torch.full_like(sequence[..., :1], pad_value).expand(-1, -1, max_len - sequence.shape[-1])],
            dim=-1,
        )

    @classmethod
    def collate_fn(cls, batch, *, collate_fn_map=None):
        max_len = max([b.location.shape[-1] for b in batch])
        location = torch.cat([b._pad_sequence(b.location, max_len) for b in batch])
        attribute = torch.cat([b._pad_sequence(b.attribute, max_len) for b in batch])
        occupancy = torch.cat([b.occupancy for b in batch])
        sample_token = [b.sample_token for b in batch]
        return cls(
            location,
            attribute,
            occupancy,
            sample_token,
            batch_size=[len(batch)],
        )

    def towards(self, image: NuScenesImage):
        batch_size = self.batch_size
        N = self.location.shape[-1]
        points = self.location.transpose(-1, -2).flatten(0, -2)
        rotations = image.rotation.flatten(0, -2).unsqueeze(-2).expand(-1, N, -1).flatten(0, 1)
        points = roma.quat_action(roma.quat_inverse(rotations.double()), points.double())
        points = roma.quat_action(_camera_to_car_plane.expand(points.shape[0], -1).type_as(points), points)
        self.location = points.reshape((*batch_size, N, 3)).transpose(-1, -2).type_as(self.location)
        return self

    @classmethod
    def _gen_voxel(cls, location, attribute, batch_size) -> Tensor:
        locs = location.flatten(0, -3)
        attrs = attribute.flatten(0, -3)
        voxel_grid = torch.stack([cls._pointcloud_to_voxelgrid(loc, attr) for loc, attr in zip(locs, attrs)])
        voxel_grid = voxel_grid.view(*batch_size, *voxel_grid.shape[1:])
        return voxel_grid

    @classmethod
    def _pointcloud_to_voxelgrid(
        cls,
        points: Tensor,
        values: Tensor,
        x_min: int = -128,
        x_max: int = 128,
        y_min: int = -128,
        y_max: int = 128,
        z_min: int = -16,
        z_max: int = 16,
        x_size: int = 256,
        y_size: int = 256,
        z_size: int = 32,
        x_offset: int = 128,
        y_offset: int = 128,
        z_offset: int = 16,
        ignore_index: int = 0,
    ) -> Tensor:
        points = points / 0.5

        rot = R.from_euler("z", 90, degrees=True).as_matrix()
        rot = torch.from_numpy(rot).to(torch.float32).to(points.device)
        points[:3] = torch.matmul(rot, points[:3].type(torch.float32)).type_as(points)
        return ops.voxelize(
            points,
            values.to(torch.bfloat16),
            x_min,
            x_max,
            y_min,
            y_max,
            z_min,
            z_max,
            x_size,
            y_size,
            z_size,
            x_offset,
            y_offset,
            z_offset,
            ignore_index,
        ).to(torch.uint8)

    @classmethod
    def _load_lidar(cls, path: str) -> Tensor:
        return torch.from_numpy(np.fromfile(path, dtype=np.float32)).reshape(-1, 5)

    @classmethod
    def _load_panoptic(cls, file):
        return torch.from_numpy(np.load(file)["data"].astype(np.uint8))

    @classmethod
    def _load_full_size_occupancy(cls, path: str, binary: bool = True, rotate: Optional[Tensor] = None) -> Tensor:
        points = torch.from_numpy(np.load(path)).t()
        if rotate is not None:
            xyz = points[[2, 1, 0]].clone()
            xyz[0] = xyz[0] - 256
            xyz[1] = xyz[1] - 256
            xyz[2] = xyz[2] - 20
            xyz = torch.matmul(rotate, xyz.type_as(rotate)).type_as(points)
            xyz[0] = xyz[0] + 256
            xyz[1] = xyz[1] + 256
            xyz[2] = xyz[2] + 20
            points[[2, 1, 0]] = xyz

            valid = (xyz[0] >= 0) & (xyz[0] < 512) & (xyz[1] >= 0) & (xyz[1] < 512) & (xyz[2] >= 0) & (xyz[2] < 64)
            points = points[:, valid]

        attrs = points[3].type(torch.long) + 1
        voxel = torch.zeros(512, 512, 64, dtype=torch.long)
        voxel[points[2].long(), points[1].long(), points[0].long()] = attrs

        if binary:
            voxel = voxel > 0
            voxel = voxel[None, None, ...]
        else:
            voxel = F.one_hot(voxel, num_classes=18).permute(3, 0, 1, 2)
            voxel = voxel[None, ...].bool()
        return points, attrs[None, ...], voxel

    @classmethod
    def _load_occupancy(
        cls, path: str, binary: bool = True, scale_factor: Optional[float] = None, rotate: Optional[Tensor] = None
    ) -> Tensor:
        points, attrs, occ = cls._load_full_size_occupancy(path, binary, rotate)
        if scale_factor is not None and scale_factor != 1.0:
            if binary:
                occ = F.interpolate(occ.float(), scale_factor=scale_factor, mode="trilinear", align_corners=True).bool()
            else:
                occ = occ.float()
                occ = F.interpolate(occ, scale_factor=0.5, mode="trilinear", align_corners=True).argmax(dim=1)
                occ = F.one_hot(occ, num_classes=18).permute(0, 4, 1, 2, 3).bool()
        return points, attrs, occ

    @classmethod
    def load(
        cls, metadata: dict, binary: bool = True, scale_factor: Optional[float] = None, rotate: Optional[Tensor] = None
    ) -> "NuScenesPointCloud":
        sample_token = metadata["sample_token"]
        location, panoptic, occupancy = cls._load_occupancy(metadata["occupancy"], binary, scale_factor, rotate)
        location = MemoryMappedTensor.from_tensor(location[None, ...])
        panoptic = MemoryMappedTensor.from_tensor(panoptic[None, ...])
        occupancy = MemoryMappedTensor.from_tensor(occupancy)

        return cls(location, panoptic, occupancy, [sample_token], batch_size=[1])


@tensorclass
class NuScenesDatasetItem:
    cam_front: NuScenesImage
    cam_front_left: NuScenesImage
    cam_front_right: NuScenesImage
    cam_back: NuScenesImage
    cam_back_left: NuScenesImage
    cam_back_right: NuScenesImage

    lidar_top: NuScenesPointCloud

    @classmethod
    def load(cls, metadata: dict, binary: bool = True, scale_factor: Optional[None] = None) -> "NuScenesDatasetItem":
        return cls(
            cam_front=NuScenesImage.load(metadata["CAM_FRONT"]),
            cam_front_left=NuScenesImage.load(metadata["CAM_FRONT_LEFT"]),
            cam_front_right=NuScenesImage.load(metadata["CAM_FRONT_RIGHT"]),
            cam_back=NuScenesImage.load(metadata["CAM_BACK"]),
            cam_back_left=NuScenesImage.load(metadata["CAM_BACK_LEFT"]),
            cam_back_right=NuScenesImage.load(metadata["CAM_BACK_RIGHT"]),
            lidar_top=NuScenesPointCloud.load(metadata["LIDAR_TOP"], binary=binary, scale_factor=scale_factor),
            batch_size=[1],
        )

    @classmethod
    def collate_fn(cls, batch, *, collate_fn_map=None):
        if collate_fn_map is None:
            collate_fn_map = default_collate_fn_map
        return cls(
            NuScenesImage.collate_fn([b.cam_front for b in batch], collate_fn_map=collate_fn_map),
            NuScenesImage.collate_fn([b.cam_front_left for b in batch], collate_fn_map=collate_fn_map),
            NuScenesImage.collate_fn([b.cam_front_right for b in batch], collate_fn_map=collate_fn_map),
            NuScenesImage.collate_fn([b.cam_back for b in batch], collate_fn_map=collate_fn_map),
            NuScenesImage.collate_fn([b.cam_back_left for b in batch], collate_fn_map=collate_fn_map),
            NuScenesImage.collate_fn([b.cam_back_right for b in batch], collate_fn_map=collate_fn_map),
            NuScenesPointCloud.collate_fn([b.lidar_top for b in batch], collate_fn_map=collate_fn_map),
            batch_size=[len(batch)],
        )

    @classmethod
    def view_pointcloud_on_image(
        cls,
        image: NuScenesImage,
        pointcloud: NuScenesPointCloud,
        batch_index: int = 0,
        figsize_scale: float = 10.0,
        cmap: str = "viridis",
    ) -> plt.Figure:
        image_data = image.data[batch_index].double()
        intrinsic = image.intrinsic[batch_index].double()
        rotation = image.rotation[batch_index].double()
        translation = image.translation[batch_index].double()
        pointcloud_data = pointcloud.location[batch_index, :3].double()
        d_image = ops.view_on(image_data, pointcloud_data, intrinsic, rotation, translation)
        assert d_image.dim() == 3
        img_h, img_w = image_data.shape[-2:]
        ratio = img_h / img_w
        figsize = (figsize_scale, figsize_scale * ratio)
        with plt.ioff():
            fig = plt.figure(figsize=figsize)
            ax = fig.add_subplot(111)
            ax.imshow(TF.to_pil_image(image_data))
            i, j = torch.where((d_image[-1, :, :] > 0).logical_and(torch.isfinite(d_image[-1, :, :])))
            print(i, j)
            ax.scatter(j, i, s=figsize_scale, c=d_image[-1, i, j], cmap=cmap)
        return fig


default_collate_fn_map[MemoryMappedTensor] = default_collate_fn_map[Tensor]
default_collate_fn_map[NuScenesImage] = NuScenesImage.collate_fn
default_collate_fn_map[NuScenesPointCloud] = NuScenesPointCloud.collate_fn
default_collate_fn_map[NuScenesDatasetItem] = NuScenesDatasetItem.collate_fn


class NuScenesOccupancyDataset(Dataset):
    def __init__(self, data_dir: str, binary: bool = True, scale_factor: Optional[float] = 0.5, mmap: bool = False):
        self.data_dir = data_dir
        self.binary = binary
        self.scale_factor = scale_factor
        self.mmap = mmap
        self._paths = glob.glob(os.path.join(self.data_dir, "**", "*.npy"), recursive=True)
        self._paths = np.asarray(self._paths)

    def __len__(self):
        return len(self._paths)

    def __getitem__(self, index: int):
        rot = R.from_euler("z", random.randint(0, 360), degrees=True).as_matrix()
        rot = torch.from_numpy(rot).to(torch.float32)
        voxel = NuScenesPointCloud._load_occupancy(self._paths[index], self.binary, self.scale_factor, rot)[-1][0]
<<<<<<< HEAD
        voxel = MemoryMappedTensor.from_tensor(voxel)
=======
        if self.mmap:
            voxel = MemmapTensor.from_tensor(voxel).as_tensor()
>>>>>>> 3a4e27ec
        return voxel


class NuScenesMixOccupancyDataset(Dataset):
    def __init__(self, data_dir: str):
        self.data_dir = data_dir
        self._paths = glob.glob(os.path.join(self.data_dir, "**", "*.npy"), recursive=True)
        self._paths = np.asarray(self._paths)
        self._dataset = NuScenesOccupancyDataset(data_dir, True)

    def __len__(self):
        return len(self._paths)

    def __getitem__(self, index: int):
        voxel = self._dataset[index]
        other = self._dataset[random.randint(0, len(self._dataset) - 1)]
        shape = voxel.shape[-3:]
        x = random.randint(0, shape[0] - 1)
        y = random.randint(0, shape[1] - 1)
        z = random.randint(0, shape[2] - 1)
        voxel[:, x:, y:, z:] = (voxel[:, x:, y:, z:] + other[:, x:, y:, z:]) / 2
        voxel = MemoryMappedTensor.from_tensor(voxel)
        return voxel


class NuScenesDataset(Dataset):
    def __init__(
        self,
        data_dir: str,
        version: str = "v1.0-trainval",
        verbose: bool = True,
        force_rebuild: bool = False,
        metadata_filename: Optional[str] = "metadata.parquet",
        binary: bool = True,
        scale_factor: Optional[float] = 0.5,
    ):
        self.occupancy = self.build_occupancy_path(data_dir)
        self.data_dir = data_dir
        self.meta_path = os.path.join(data_dir, metadata_filename)
        self.binary = binary
        self.scale_factor = scale_factor
        if os.path.isfile(self.meta_path) and not force_rebuild:
            self.metadata = pd.read_parquet(self.meta_path)
            return
        nusc = NuScenes(
            version=version,
            dataroot=data_dir,
            verbose=verbose,
        )
        metadata = self._build_metadata(nusc)
        metadata.to_parquet(self.meta_path)

    @cached_property
    def metadata(self):
        return pd.read_parquet(os.path.join(self.data_dir, "metadata.parquet"))

    def _build_metadata(self, nusc: NuScenes) -> pd.DataFrame:
        nusc.sample
        sample_data = {d["token"]: d for d in nusc.sample_data}
        calibrated = {d["token"]: d for d in nusc.calibrated_sensor}
        metadata = []
        for index, sa in enumerate(nusc.sample):
            meta = {}
            meta.update(nusc.sample[index])
            meta["panoptic"] = nusc.panoptic[index]
            for name, token in sa["data"].items():
                sd = sample_data[token]
                sd["filename"] = os.path.join(self.data_dir, sd["filename"])
                cali = calibrated[sd["calibrated_sensor_token"]]
                sd.update(cali)
                meta[name] = sd
                meta[name]["sample_token"] = token
            meta["LIDAR_TOP"]["panoptic"] = nusc.panoptic[index]
            meta["LIDAR_TOP"]["panoptic"]["filename"] = os.path.join(
                self.data_dir, meta["LIDAR_TOP"]["panoptic"]["filename"]
            )
            metadata.append(meta)
        return pd.DataFrame(metadata)

    def get_sample_data_path(self, token: str) -> str:
        return os.path.join(self.data_dir, self.sample_data[token]["filename"])

    def build_occupancy_path(self, root: str) -> dict:
        files = glob.glob(os.path.join(root, "nuScenes-Occupancy-v0.1", "**", "*.npy"), recursive=True)
        mapping = {os.path.basename(f).split(".")[0]: f for f in files}
        return mapping

    def get_metadata(self, index: int) -> dict:
        column_index = [
            "CAM_FRONT",
            "CAM_FRONT_LEFT",
            "CAM_FRONT_RIGHT",
            "LIDAR_TOP",
            "CAM_BACK",
            "CAM_BACK_LEFT",
            "CAM_BACK_RIGHT",
            "panoptic",
        ]
        metadata = self.metadata.iloc[index]

        data = metadata[column_index]
        data["LIDAR_TOP"]["occupancy"] = self.occupancy[data["LIDAR_TOP"]["sample_token"]]
        return data

    def __len__(self):
        return len(self.metadata)

    def __getitem__(self, index: int) -> NuScenesDatasetItem:
        metadata = self.get_metadata(index)
        return NuScenesDatasetItem.load(metadata, self.binary, self.scale_factor)<|MERGE_RESOLUTION|>--- conflicted
+++ resolved
@@ -309,12 +309,7 @@
         rot = R.from_euler("z", random.randint(0, 360), degrees=True).as_matrix()
         rot = torch.from_numpy(rot).to(torch.float32)
         voxel = NuScenesPointCloud._load_occupancy(self._paths[index], self.binary, self.scale_factor, rot)[-1][0]
-<<<<<<< HEAD
         voxel = MemoryMappedTensor.from_tensor(voxel)
-=======
-        if self.mmap:
-            voxel = MemmapTensor.from_tensor(voxel).as_tensor()
->>>>>>> 3a4e27ec
         return voxel
 
 
